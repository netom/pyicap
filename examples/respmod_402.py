#!/bin/env python
# -*- coding: utf8 -*-

import random

try:
    import socketserver
except ImportError:
    import SocketServer
    socketserver = SocketServer
<<<<<<< HEAD
=======

import sys
sys.path.append('.')
>>>>>>> 780f6bfc

from pyicap import *

class ThreadingSimpleServer(socketserver.ThreadingMixIn, ICAPServer):
    pass

class ICAPHandler(BaseICAPRequestHandler):

    def example_OPTIONS(self):
        self.set_icap_response(200)
        self.set_icap_header(b'Methods', b'RESPMOD')
        self.set_icap_header(b'Preview', b'0')
        self.send_headers(False)

    def example_RESPMOD(self):
        self.no_adaptation_required()

port = 13440

server = ThreadingSimpleServer((b'', port), ICAPHandler)
try:
    while 1:
        server.handle_request()
except KeyboardInterrupt:
    print("Finished")<|MERGE_RESOLUTION|>--- conflicted
+++ resolved
@@ -8,12 +8,9 @@
 except ImportError:
     import SocketServer
     socketserver = SocketServer
-<<<<<<< HEAD
-=======
 
 import sys
 sys.path.append('.')
->>>>>>> 780f6bfc
 
 from pyicap import *
 
